--- conflicted
+++ resolved
@@ -164,12 +164,7 @@
                 extras['target_coord'] = coord[:, None, i:i+max_num_rays]
                 img[:, i:i+max_num_rays], n_extras = self.model.decode(
                     z=z, x=camera_pos[:, None, i:i+max_num_rays], 
-<<<<<<< HEAD
-                    rays=rays[:, None, i:i+max_num_rays], 
-                    extras=extras)
-=======
                     rays=rays[:, None, i:i+max_num_rays], extras=extras)
->>>>>>> de9a741d
             else:
                 img[:, i:i+max_num_rays], n_extras = self.model.decoder(
                     z=z, x=camera_pos[:, i:i+max_num_rays], rays=rays[:, i:i+max_num_rays], extras=extras)
